--- conflicted
+++ resolved
@@ -406,36 +406,6 @@
             density_patch, _ = self.true_density.crop(center, patch_radius, interp=False, pad=False)
 
             # mask out competing paths
-<<<<<<< HEAD
-            # labels_patch, _ = self.section_labels.crop(center, patch_radius, interp=False, pad=False)
-            # end_point = [x//2 + v for x,v in zip(labels_patch.shape[1:], segment_vec)]
-            # new_label_idx = (0, int(round(end_point[0].item())), int(round(end_point[1].item())), int(round(end_point[2].item())))
-            # new_label = int(labels_patch[new_label_idx].item())
-            # current_label = self.path_labels[self.head_id]
-
-            # # Optimize section masking
-            # if current_label != 0:
-            #     # Pre-compute the section IDs
-            #     prev_children = self.prev_children[self.head_id]
-            #     graph_current = self.graph[current_label]
-            #     section_ids = [current_label] + [x for x in graph_current if x not in prev_children]
-                
-            #     # Create mask using vectorized operations
-            #     section_mask = torch.zeros_like(density_patch, dtype=torch.bool)
-            #     for id in section_ids:
-            #         section_mask |= (labels_patch == id)
-                
-            #     true_patch_masked = density_patch * section_mask.float()
-                
-            #     # Update label if needed
-            #     if new_label != current_label and new_label in section_ids:
-            #         self.path_labels[self.head_id] = new_label
-            #         self.prev_children[self.head_id] = graph_current
-            # else:
-            #     true_patch_masked = density_patch
-            #     if new_label != 0:
-            #         self.path_labels[self.head_id] = new_label
-=======
             if self.section_masking:
                 labels_patch, _ = self.section_labels.crop(center, patch_radius, interp=False, pad=False)
                 end_point = [x//2 + v for x,v in zip(labels_patch.shape[1:], segment_vec)]
@@ -468,7 +438,6 @@
 
             else:  # don't mask
                 true_patch_masked = density_patch
->>>>>>> d1a71cc4
 
             step_accuracy = -env_utils.density_error_change(true_patch_masked[0], old_patch, new_patch)
             reward = self.get_reward(status, step_accuracy, verbose)
